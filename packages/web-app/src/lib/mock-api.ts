// Mock API infrastructure for MADMall platform
<<<<<<< HEAD
import { 
=======
import {
>>>>>>> 8f6c65e8
  User, Circle, Post, ComedyClip, Product, Article, Story,
  ActivityItem, PlatformStats, MallSection, ApiResponse, PaginatedResponse,
  CircleFilters, ComedyFilters, ProductFilters, ArticleFilters, StoryFilters,
  ImageAsset
} from './types';
import { generateBulkData } from './synthetic-data';
import { culturalValidator, CulturalContext } from './cultural-validation';

// In-memory data store
let dataStore: ReturnType<typeof generateBulkData> | null = null;

// Initialize data store
const initializeDataStore = () => {
  if (!dataStore) {
    // Try to load from localStorage first
    const stored = localStorage.getItem('madmall-data');
    if (stored) {
      try {
        dataStore = JSON.parse(stored);
        // Convert date strings back to Date objects
        if (dataStore) {
          dataStore.users.forEach(user => {
            user.joinedAt = new Date(user.joinedAt);
          });
          dataStore.circles.forEach(circle => {
            circle.recentActivity = new Date(circle.recentActivity);
          });
          dataStore.posts.forEach(post => {
            post.createdAt = new Date(post.createdAt);
          });
          dataStore.articles.forEach(article => {
            article.publishedAt = new Date(article.publishedAt);
          });
          dataStore.stories.forEach(story => {
            story.publishedAt = new Date(story.publishedAt);
          });
          dataStore.activities.forEach(activity => {
            activity.timestamp = new Date(activity.timestamp);
          });
        }
      } catch (error) {
        console.warn('Failed to load stored data, generating new data');
        dataStore = generateBulkData();
      }
    } else {
      dataStore = generateBulkData();
    }
    
    // Save to localStorage
    localStorage.setItem('madmall-data', JSON.stringify(dataStore));
  }
  return dataStore;
};

// Utility functions
const delay = (ms: number) => new Promise(resolve => setTimeout(resolve, ms));

const createApiResponse = <T>(data: T, message?: string): ApiResponse<T> => ({
  data,
  success: true,
  message,
  timestamp: new Date()
});

const createPaginatedResponse = <T>(
  data: T[], 
  page: number, 
  limit: number, 
  total: number
): PaginatedResponse<T> => ({
  data: data.slice((page - 1) * limit, page * limit),
  pagination: {
    page,
    limit,
    total,
    hasMore: page * limit < total
  },
  success: true,
  timestamp: new Date()
});

const filterCircles = (circles: Circle[], filters: CircleFilters): Circle[] => {
  return circles.filter(circle => {
    if (filters.search && !circle.name.toLowerCase().includes(filters.search.toLowerCase()) &&
        !circle.description.toLowerCase().includes(filters.search.toLowerCase())) {
      return false;
    }
    if (filters.tags && filters.tags.length > 0 && 
        !filters.tags.some(tag => circle.tags.includes(tag))) {
      return false;
    }
    if (filters.activityLevel && circle.activityLevel !== filters.activityLevel) {
      return false;
    }
    if (filters.memberCount) {
      const count = circle.memberCount;
      if (filters.memberCount === 'small' && count > 50) return false;
      if (filters.memberCount === 'medium' && (count <= 50 || count > 200)) return false;
      if (filters.memberCount === 'large' && count <= 200) return false;
    }
    return true;
  });
};

const filterComedyClips = (clips: ComedyClip[], filters: ComedyFilters): ComedyClip[] => {
  return clips.filter(clip => {
    if (filters.category && clip.category !== filters.category) return false;
    if (filters.tags && filters.tags.length > 0 && 
        !filters.tags.some(tag => clip.tags.includes(tag))) return false;
    if (filters.duration) {
      const duration = clip.duration;
      if (filters.duration === 'short' && duration > 60) return false;
      if (filters.duration === 'medium' && (duration <= 60 || duration > 180)) return false;
      if (filters.duration === 'long' && duration <= 180) return false;
    }
    if (filters.reliefRating && clip.averageReliefRating < filters.reliefRating) return false;
    return true;
  });
};

const filterProducts = (products: Product[], filters: ProductFilters): Product[] => {
  return products.filter(product => {
    if (filters.category && product.category !== filters.category) return false;
    if (filters.priceRange) {
      if (product.price < filters.priceRange.min || product.price > filters.priceRange.max) {
        return false;
      }
    }
    if (filters.tags && filters.tags.length > 0 && 
        !filters.tags.some(tag => product.tags.includes(tag))) return false;
    if (filters.blackOwned !== undefined && product.business.isBlackOwned !== filters.blackOwned) {
      return false;
    }
    return true;
  });
};

const filterArticles = (articles: Article[], filters: ArticleFilters): Article[] => {
  return articles.filter(article => {
    if (filters.category && article.category !== filters.category) return false;
    if (filters.format && article.format !== filters.format) return false;
    if (filters.credibility && article.credibility !== filters.credibility) return false;
    if (filters.tags && filters.tags.length > 0 &&
        !filters.tags.some(tag => article.tags.includes(tag))) return false;
    if (filters.readingTime) {
      const time = article.readingTime;
      if (filters.readingTime === 'short' && time > 5) return false;
      if (filters.readingTime === 'medium' && (time <= 5 || time > 10)) return false;
      if (filters.readingTime === 'long' && time <= 10) return false;
    }
    if (filters.author && !article.author.name.toLowerCase().includes(filters.author.toLowerCase())) {
      return false;
    }
    return true;
  });
};

const filterStories = (stories: Story[], filters: StoryFilters): Story[] => {
  return stories.filter(story => {
    if (filters.type && story.type !== filters.type) return false;
    if (filters.tags && filters.tags.length > 0 && 
        !filters.tags.some(tag => story.tags.includes(tag))) return false;
    if (filters.timeframe && filters.timeframe !== 'all') {
      const now = new Date();
      const storyDate = new Date(story.publishedAt);
      const daysDiff = (now.getTime() - storyDate.getTime()) / (1000 * 60 * 60 * 24);
      
      if (filters.timeframe === 'day' && daysDiff > 1) return false;
      if (filters.timeframe === 'week' && daysDiff > 7) return false;
      if (filters.timeframe === 'month' && daysDiff > 30) return false;
    }
    return true;
  });
};

// Mock API endpoints
export class MockAPI {
  // Mall sections and homepage
  static async getMallSections(): Promise<ApiResponse<MallSection[]>> {
    await delay(100);
    const data = initializeDataStore();
    return createApiResponse(data.mallSections);
  }

  static async getCommunityActivity(limit = 20): Promise<ApiResponse<ActivityItem[]>> {
    await delay(150);
    const data = initializeDataStore();
    const sortedActivities = data.activities
      .sort((a, b) => new Date(b.timestamp).getTime() - new Date(a.timestamp).getTime())
      .slice(0, limit);
    return createApiResponse(sortedActivities);
  }

  static async getPlatformStats(): Promise<ApiResponse<PlatformStats>> {
    await delay(100);
    const data = initializeDataStore();
    return createApiResponse(data.platformStats);
  }

  // Peer Circles
  static async getCircles(
    filters: CircleFilters = {}, 
    page = 1, 
    limit = 20
  ): Promise<PaginatedResponse<Circle>> {
    await delay(200);
    const data = initializeDataStore();
    const filteredCircles = filterCircles(data.circles, filters);
    const sortedCircles = filteredCircles.sort((a, b) => 
      new Date(b.recentActivity).getTime() - new Date(a.recentActivity).getTime()
    );
    return createPaginatedResponse(sortedCircles, page, limit, filteredCircles.length);
  }

  static async getCircle(id: string): Promise<ApiResponse<Circle | null>> {
    await delay(100);
    const data = initializeDataStore();
    const circle = data.circles.find(c => c.id === id);
    return createApiResponse(circle || null);
  }

  static async joinCircle(circleId: string, userId: string): Promise<ApiResponse<{ success: boolean }>> {
    await delay(300);
    const data = initializeDataStore();
    const circle = data.circles.find(c => c.id === circleId);
    if (circle) {
      circle.memberCount += 1;
      // Save updated data
      localStorage.setItem('madmall-data', JSON.stringify(data));
    }
    return createApiResponse({ success: !!circle });
  }

  static async leaveCircle(circleId: string, userId: string): Promise<ApiResponse<{ success: boolean }>> {
    await delay(300);
    const data = initializeDataStore();
    const circle = data.circles.find(c => c.id === circleId);
    if (circle && circle.memberCount > 0) {
      circle.memberCount -= 1;
      localStorage.setItem('madmall-data', JSON.stringify(data));
    }
    return createApiResponse({ success: !!circle });
  }

  static async createCirclePost(
    circleId: string,
    userId: string,
    content: string
  ): Promise<ApiResponse<{ post?: Post; validation: any }>> {
    await delay(300);
    const context: CulturalContext = {
      primaryCulture: 'African American',
      region: 'US',
      language: 'English',
      communicationStyle: 'informal_familial'
    };
    const validation = await culturalValidator.validateContent(content, context);
    if (
      validation.overallScore < 0.7 ||
      validation.flags.some(f => f.severity === 'high' || f.severity === 'critical')
    ) {
      return {
        data: { validation },
        success: false,
        message: 'Content failed cultural validation',
        timestamp: new Date()
      };
    }
    const data = initializeDataStore();
    const newPost: Post = {
      id: crypto.randomUUID(),
      userId,
      circleId,
      content,
      createdAt: new Date(),
      likes: 0,
      comments: 0,
      isAnonymous: false
    };
    data.posts.unshift(newPost);
    localStorage.setItem('madmall-data', JSON.stringify(data));
    return createApiResponse({ post: newPost, validation });
  }

  static async getCirclePosts(
    circleId: string, 
    page = 1, 
    limit = 20
  ): Promise<PaginatedResponse<Post>> {
    await delay(200);
    const data = initializeDataStore();
    const circlePosts = data.posts
      .filter(post => post.circleId === circleId)
      .sort((a, b) => new Date(b.createdAt).getTime() - new Date(a.createdAt).getTime());
    return createPaginatedResponse(circlePosts, page, limit, circlePosts.length);
  }

  // Comedy Lounge
  static async getComedyClips(
    filters: ComedyFilters = {}, 
    page = 1, 
    limit = 20
  ): Promise<PaginatedResponse<ComedyClip>> {
    await delay(200);
    const data = initializeDataStore();
    const filteredClips = filterComedyClips(data.comedyClips, filters);
    const sortedClips = filteredClips.sort((a, b) => b.averageReliefRating - a.averageReliefRating);
    return createPaginatedResponse(sortedClips, page, limit, filteredClips.length);
  }

  static async getComedyClip(id: string): Promise<ApiResponse<ComedyClip | null>> {
    await delay(100);
    const data = initializeDataStore();
    const clip = data.comedyClips.find(c => c.id === id);
    return createApiResponse(clip || null);
  }

  static async getComedyCategories(): Promise<ApiResponse<string[]>> {
    await delay(50);
    const data = initializeDataStore();
    const categories = [...new Set(data.comedyClips.map(clip => clip.category))];
    return createApiResponse(categories);
  }

  // Marketplace
  static async getProducts(
    filters: ProductFilters = {}, 
    page = 1, 
    limit = 20
  ): Promise<PaginatedResponse<Product>> {
    await delay(200);
    const data = initializeDataStore();
    const filteredProducts = filterProducts(data.products, filters);
    const sortedProducts = filteredProducts.sort((a, b) => b.rating - a.rating);
    return createPaginatedResponse(sortedProducts, page, limit, filteredProducts.length);
  }

  static async getProduct(id: string): Promise<ApiResponse<Product | null>> {
    await delay(100);
    const data = initializeDataStore();
    const product = data.products.find(p => p.id === id);
    return createApiResponse(product || null);
  }

  static async getProductCategories(): Promise<ApiResponse<string[]>> {
    await delay(50);
    const data = initializeDataStore();
    const categories = [...new Set(data.products.map(product => product.category))];
    return createApiResponse(categories);
  }

  // Resource Hub
  static async getArticles(
    filters: ArticleFilters = {}, 
    page = 1, 
    limit = 20
  ): Promise<PaginatedResponse<Article>> {
    await delay(200);
    const data = initializeDataStore();
    const filteredArticles = filterArticles(data.articles, filters);
    const sortedArticles = filteredArticles.sort((a, b) => 
      new Date(b.publishedAt).getTime() - new Date(a.publishedAt).getTime()
    );
    return createPaginatedResponse(sortedArticles, page, limit, filteredArticles.length);
  }

  static async getArticle(id: string): Promise<ApiResponse<Article | null>> {
    await delay(100);
    const data = initializeDataStore();
    const article = data.articles.find(a => a.id === id);
    return createApiResponse(article || null);
  }

  static async getArticleCategories(): Promise<ApiResponse<string[]>> {
    await delay(50);
    const data = initializeDataStore();
    const categories = [...new Set(data.articles.map(article => article.category))];
    return createApiResponse(categories);
  }

  static async getArticleFormats(): Promise<ApiResponse<string[]>> {
    await delay(50);
    const data = initializeDataStore();
    const formats = [...new Set(data.articles.map(article => article.format))];
    return createApiResponse(formats);
  }

  static async getArticleCredibilityLevels(): Promise<ApiResponse<string[]>> {
    await delay(50);
    const data = initializeDataStore();
    const levels = [...new Set(data.articles.map(article => article.credibility))];
    return createApiResponse(levels);
  }

  // Story Booth
  static async getStories(
    filters: StoryFilters = {}, 
    page = 1, 
    limit = 20
  ): Promise<PaginatedResponse<Story>> {
    await delay(200);
    const data = initializeDataStore();
    const filteredStories = filterStories(data.stories, filters);
    const sortedStories = filteredStories.sort((a, b) => 
      new Date(b.publishedAt).getTime() - new Date(a.publishedAt).getTime()
    );
    return createPaginatedResponse(sortedStories, page, limit, filteredStories.length);
  }

  static async getStory(id: string): Promise<ApiResponse<Story | null>> {
    await delay(100);
    const data = initializeDataStore();
    const story = data.stories.find(s => s.id === id);
    return createApiResponse(story || null);
  }

  static async getStoryTags(): Promise<ApiResponse<string[]>> {
    await delay(50);
    const data = initializeDataStore();
    const tags = [...new Set(data.stories.flatMap(story => story.tags))];
    return createApiResponse(tags);
  }

  // Images
  static async getImages(
    category?: string,
    page = 1,
    limit = 20
  ): Promise<PaginatedResponse<ImageAsset>> {
    await delay(100);
    const data = initializeDataStore();
    const images = category
      ? data.images.filter(img => img.category === category)
      : data.images;
    return createPaginatedResponse(images, page, limit, images.length);
  }

  // User interactions
  static async toggleWishlist(productId: string, userId: string): Promise<ApiResponse<{ isWishlisted: boolean }>> {
    await delay(200);
    // In a real app, this would update user's wishlist
    const isWishlisted = Math.random() > 0.5; // Mock toggle
    return createApiResponse({ isWishlisted });
  }

  static async toggleBookmark(articleId: string, userId: string): Promise<ApiResponse<{ isBookmarked: boolean }>> {
    await delay(200);
    // In a real app, this would update user's bookmarks
    const isBookmarked = Math.random() > 0.5; // Mock toggle
    return createApiResponse({ isBookmarked });
  }

  static async submitReliefRating(
    clipId: string,
    userId: string,
    rating: number,
    notes?: string
  ): Promise<ApiResponse<{ success: boolean }>> {
    await delay(300);
    const data = initializeDataStore();
    const clip = data.comedyClips.find(c => c.id === clipId);
    if (clip) {
      // Update average relief rating using viewCount as rating count
      clip.averageReliefRating =
        (clip.averageReliefRating * clip.viewCount + rating) /
        (clip.viewCount + 1);
      clip.viewCount += 1;

      // Update platform stats
      data.platformStats.reliefRatings += 1;

      // Record activity for community feed
      const user = data.users.find(u => u.id === userId);
      data.activities.unshift({
        id: `activity-${Math.random().toString(36).substr(2, 9)}`,
        type: 'relief_rating',
        user: {
          name: user?.name || 'Anonymous',
          avatar: user?.avatar || '/api/placeholder/32/32'
        },
        content: `${user?.name || 'Someone'} rated ${clip.title} ${rating}/5`,
        timestamp: new Date(),
        engagement: { likes: 0, comments: 0 },
        targetId: clip.id,
        targetType: 'comedy-clip'
      });
      if (data.activities.length > 100) {
        data.activities.pop();
      }

      // Persist changes
      localStorage.setItem('madmall-data', JSON.stringify(data));
    }
    return createApiResponse({ success: !!clip });
  }

  // Search
  static async searchAll(query: string, limit = 10): Promise<ApiResponse<{
    circles: Circle[];
    comedyClips: ComedyClip[];
    products: Product[];
    articles: Article[];
    stories: Story[];
  }>> {
    await delay(300);
    const data = initializeDataStore();
    const lowerQuery = query.toLowerCase();

    const circles = data.circles
      .filter(c => c.name.toLowerCase().includes(lowerQuery) || 
                   c.description.toLowerCase().includes(lowerQuery))
      .slice(0, limit);

    const comedyClips = data.comedyClips
      .filter(c => c.title.toLowerCase().includes(lowerQuery) || 
                   c.description.toLowerCase().includes(lowerQuery))
      .slice(0, limit);

    const products = data.products
      .filter(p => p.name.toLowerCase().includes(lowerQuery) || 
                   p.description.toLowerCase().includes(lowerQuery))
      .slice(0, limit);

    const articles = data.articles
      .filter(a => a.title.toLowerCase().includes(lowerQuery) || 
                   a.excerpt.toLowerCase().includes(lowerQuery))
      .slice(0, limit);

    const stories = data.stories
      .filter(s => s.title.toLowerCase().includes(lowerQuery) || 
                   s.content.toLowerCase().includes(lowerQuery))
      .slice(0, limit);

    return createApiResponse({
      circles,
      comedyClips,
      products,
      articles,
      stories
    });
  }

  // Utility methods
  static clearData(): void {
    localStorage.removeItem('madmall-data');
    dataStore = null;
  }

  static regenerateData(): void {
    dataStore = generateBulkData();
    localStorage.setItem('madmall-data', JSON.stringify(dataStore));
  }
}

// Export individual API functions for easier use
export const api = {
  // Homepage
  getMallSections: MockAPI.getMallSections,
  getCommunityActivity: MockAPI.getCommunityActivity,
  getPlatformStats: MockAPI.getPlatformStats,
  
  // Circles
  getCircles: MockAPI.getCircles,
  getCircle: MockAPI.getCircle,
  joinCircle: MockAPI.joinCircle,
  leaveCircle: MockAPI.leaveCircle,
  createCirclePost: MockAPI.createCirclePost,
  getCirclePosts: MockAPI.getCirclePosts,
  
  // Comedy
  getComedyClips: MockAPI.getComedyClips,
  getComedyClip: MockAPI.getComedyClip,
  getComedyCategories: MockAPI.getComedyCategories,
  
  // Marketplace
  getProducts: MockAPI.getProducts,
  getProduct: MockAPI.getProduct,
  getProductCategories: MockAPI.getProductCategories,
  
  // Resources
  getArticles: MockAPI.getArticles,
  getArticle: MockAPI.getArticle,
  getArticleCategories: MockAPI.getArticleCategories,
  getArticleFormats: MockAPI.getArticleFormats,
  getArticleCredibilityLevels: MockAPI.getArticleCredibilityLevels,
  
  // Stories
  getStories: MockAPI.getStories,
  getStory: MockAPI.getStory,
  getStoryTags: MockAPI.getStoryTags,

  // Images
  getImages: MockAPI.getImages,

  // Interactions
  toggleWishlist: MockAPI.toggleWishlist,
  toggleBookmark: MockAPI.toggleBookmark,
  submitReliefRating: MockAPI.submitReliefRating,
  
  // Search
  searchAll: MockAPI.searchAll,
  
  // Utility
  clearData: MockAPI.clearData,
  regenerateData: MockAPI.regenerateData
};<|MERGE_RESOLUTION|>--- conflicted
+++ resolved
@@ -1,560 +1,299 @@
 // Mock API infrastructure for MADMall platform
-<<<<<<< HEAD
-import { 
-=======
+
 import {
->>>>>>> 8f6c65e8
-  User, Circle, Post, ComedyClip, Product, Article, Story,
-  ActivityItem, PlatformStats, MallSection, ApiResponse, PaginatedResponse,
-  CircleFilters, ComedyFilters, ProductFilters, ArticleFilters, StoryFilters,
-  ImageAsset
+  User,
+  Circle,
+  Post,
+  ComedyClip,
+  Product,
+  Article,
+  Story,
+  ActivityItem,
+  PlatformStats,
+  MallSection,
+  ApiResponse,
+  PaginatedResponse,
+  CircleFilters,
+  ComedyFilters,
+  ProductFilters,
+  ArticleFilters,
+  StoryFilters,
+  ImageAsset,
 } from './types';
-import { generateBulkData } from './synthetic-data';
-import { culturalValidator, CulturalContext } from './cultural-validation';
-
-// In-memory data store
-let dataStore: ReturnType<typeof generateBulkData> | null = null;
-
-// Initialize data store
-const initializeDataStore = () => {
-  if (!dataStore) {
-    // Try to load from localStorage first
-    const stored = localStorage.getItem('madmall-data');
-    if (stored) {
-      try {
-        dataStore = JSON.parse(stored);
-        // Convert date strings back to Date objects
-        if (dataStore) {
-          dataStore.users.forEach(user => {
-            user.joinedAt = new Date(user.joinedAt);
-          });
-          dataStore.circles.forEach(circle => {
-            circle.recentActivity = new Date(circle.recentActivity);
-          });
-          dataStore.posts.forEach(post => {
-            post.createdAt = new Date(post.createdAt);
-          });
-          dataStore.articles.forEach(article => {
-            article.publishedAt = new Date(article.publishedAt);
-          });
-          dataStore.stories.forEach(story => {
-            story.publishedAt = new Date(story.publishedAt);
-          });
-          dataStore.activities.forEach(activity => {
-            activity.timestamp = new Date(activity.timestamp);
-          });
-        }
-      } catch (error) {
-        console.warn('Failed to load stored data, generating new data');
-        dataStore = generateBulkData();
-      }
-    } else {
-      dataStore = generateBulkData();
+
+// Seed demo data
+const seedUsers: User[] = [
+  {
+    id: '1',
+    firstName: 'Alice',
+    lastName: 'Smith',
+    email: 'alice@example.com',
+    joinedAt: '2022-01-15T00:00:00Z',
+  },
+  {
+    id: '2',
+    firstName: 'Bob',
+    lastName: 'Johnson',
+    email: 'bob@example.com',
+    joinedAt: '2022-02-20T00:00:00Z',
+  },
+  {
+    id: '3',
+    firstName: 'Charlie',
+    lastName: 'Brown',
+    email: 'charlie@example.com',
+    joinedAt: '2022-03-10T00:00:00Z',
+  },
+  {
+    id: '4',
+    firstName: 'Diana',
+    lastName: 'Prince',
+    email: 'diana@example.com',
+    joinedAt: '2022-04-05T00:00:00Z',
+  },
+  {
+    id: '5',
+    firstName: 'Ethan',
+    lastName: 'Hunt',
+    email: 'ethan@example.com',
+    joinedAt: '2022-05-15T00:00:00Z',
+  },
+];
+
+const seedCircles: Circle[] = [
+  {
+    id: '1',
+    name: 'Art Lovers',
+    recentActivity: '2023-09-01T12:00:00Z',
+  },
+  {
+    id: '2',
+    name: 'Tech Enthusiasts',
+    recentActivity: '2023-09-10T12:00:00Z',
+  },
+  {
+    id: '3',
+    name: 'Fitness Fanatics',
+    recentActivity: '2023-09-11T10:30:00Z',
+  },
+  {
+    id: '4',
+    name: 'Travel Addicts',
+    recentActivity: '2023-09-12T09:45:00Z',
+  },
+  {
+    id: '5',
+    name: 'Foodies',
+    recentActivity: '2023-09-13T15:15:00Z',
+  },
+];
+
+const seedPosts: Post[] = [
+  {
+    id: '1',
+    title: 'First Post',
+    content: 'This is the content of the first post.',
+    createdAt: '2023-09-15T08:00:00Z',
+    circleId: '1',
+  },
+  {
+    id: '2',
+    title: 'Welcome to Art Lovers',
+    content: 'Let\'s share our favorite artworks!',
+    createdAt: '2023-09-16T09:00:00Z',
+    circleId: '1',
+  },
+  {
+    id: '3',
+    title: 'Latest Tech Gadgets',
+    content: 'Discussing the latest tech trends.',
+    createdAt: '2023-09-17T10:00:00Z',
+    circleId: '2',
+  },
+];
+
+const seedArticles: Article[] = [
+  {
+    id: '1',
+    title: 'Latest Trends in Tech',
+    publishedAt: '2023-09-05T10:00:00Z',
+    content: 'Article content goes here...',
+  },
+  {
+    id: '2',
+    title: 'Health Benefits of Yoga',
+    publishedAt: '2023-09-06T12:00:00Z',
+    content: 'Exploring the physical and mental health benefits of yoga...',
+  },
+];
+
+const seedStories: Story[] = [
+  {
+    id: '1',
+    title: 'A Day in the Life',
+    publishedAt: '2023-09-07T14:00:00Z',
+    content: 'Story content goes here...',
+    hashtags: ['life', 'daily', 'experience'],
+  },
+  {
+    id: '2',
+    title: 'Travel Adventures',
+    publishedAt: '2023-09-08T09:00:00Z',
+    content: 'Experience the beauty of traveling...',
+    hashtags: ['travel', 'adventure', 'nature'],
+  },
+];
+
+const seedActivities: ActivityItem[] = [
+  {
+    id: '1',
+    userId: '1',
+    action: 'joined',
+    circleName: 'Art Lovers',
+    timestamp: '2023-09-15T11:00:00Z',
+  },
+  {
+    id: '2',
+    userId: '2',
+    action: 'left',
+    circleName: 'Tech Enthusiasts',
+    timestamp: '2023-09-01T10:00:00Z',
+  },
+  {
+    id: '3',
+    userId: '3',
+    action: 'posted',
+    postTitle: 'First Post',
+    timestamp: '2023-09-16T12:30:00Z',
+  },
+];
+
+// Generate bulk data function
+const generateBulkData = () => ({
+  users: seedUsers,
+  circles: seedCircles,
+  posts: seedPosts,
+  articles: seedArticles,
+  stories: seedStories,
+  activities: seedActivities,
+});
+
+// MockAPI class definition
+class MockAPI {
+  private static dataStore: ReturnType<typeof generateBulkData> | null = null;
+
+  // Initialize data store
+  static initializeDataStore(): void {
+    if (!this.dataStore) {
+      this.dataStore = generateBulkData();
+      console.log('Data store initialized with seed data');
     }
-    
-    // Save to localStorage
-    localStorage.setItem('madmall-data', JSON.stringify(dataStore));
-  }
-  return dataStore;
-};
-
-// Utility functions
-const delay = (ms: number) => new Promise(resolve => setTimeout(resolve, ms));
-
-const createApiResponse = <T>(data: T, message?: string): ApiResponse<T> => ({
-  data,
-  success: true,
-  message,
-  timestamp: new Date()
-});
-
-const createPaginatedResponse = <T>(
-  data: T[], 
-  page: number, 
-  limit: number, 
-  total: number
-): PaginatedResponse<T> => ({
-  data: data.slice((page - 1) * limit, page * limit),
-  pagination: {
-    page,
-    limit,
-    total,
-    hasMore: page * limit < total
-  },
-  success: true,
-  timestamp: new Date()
-});
-
-const filterCircles = (circles: Circle[], filters: CircleFilters): Circle[] => {
-  return circles.filter(circle => {
-    if (filters.search && !circle.name.toLowerCase().includes(filters.search.toLowerCase()) &&
-        !circle.description.toLowerCase().includes(filters.search.toLowerCase())) {
-      return false;
-    }
-    if (filters.tags && filters.tags.length > 0 && 
-        !filters.tags.some(tag => circle.tags.includes(tag))) {
-      return false;
-    }
-    if (filters.activityLevel && circle.activityLevel !== filters.activityLevel) {
-      return false;
-    }
-    if (filters.memberCount) {
-      const count = circle.memberCount;
-      if (filters.memberCount === 'small' && count > 50) return false;
-      if (filters.memberCount === 'medium' && (count <= 50 || count > 200)) return false;
-      if (filters.memberCount === 'large' && count <= 200) return false;
-    }
-    return true;
-  });
-};
-
-const filterComedyClips = (clips: ComedyClip[], filters: ComedyFilters): ComedyClip[] => {
-  return clips.filter(clip => {
-    if (filters.category && clip.category !== filters.category) return false;
-    if (filters.tags && filters.tags.length > 0 && 
-        !filters.tags.some(tag => clip.tags.includes(tag))) return false;
-    if (filters.duration) {
-      const duration = clip.duration;
-      if (filters.duration === 'short' && duration > 60) return false;
-      if (filters.duration === 'medium' && (duration <= 60 || duration > 180)) return false;
-      if (filters.duration === 'long' && duration <= 180) return false;
-    }
-    if (filters.reliefRating && clip.averageReliefRating < filters.reliefRating) return false;
-    return true;
-  });
-};
-
-const filterProducts = (products: Product[], filters: ProductFilters): Product[] => {
-  return products.filter(product => {
-    if (filters.category && product.category !== filters.category) return false;
-    if (filters.priceRange) {
-      if (product.price < filters.priceRange.min || product.price > filters.priceRange.max) {
-        return false;
-      }
-    }
-    if (filters.tags && filters.tags.length > 0 && 
-        !filters.tags.some(tag => product.tags.includes(tag))) return false;
-    if (filters.blackOwned !== undefined && product.business.isBlackOwned !== filters.blackOwned) {
-      return false;
-    }
-    return true;
-  });
-};
-
-const filterArticles = (articles: Article[], filters: ArticleFilters): Article[] => {
-  return articles.filter(article => {
-    if (filters.category && article.category !== filters.category) return false;
-    if (filters.format && article.format !== filters.format) return false;
-    if (filters.credibility && article.credibility !== filters.credibility) return false;
-    if (filters.tags && filters.tags.length > 0 &&
-        !filters.tags.some(tag => article.tags.includes(tag))) return false;
-    if (filters.readingTime) {
-      const time = article.readingTime;
-      if (filters.readingTime === 'short' && time > 5) return false;
-      if (filters.readingTime === 'medium' && (time <= 5 || time > 10)) return false;
-      if (filters.readingTime === 'long' && time <= 10) return false;
-    }
-    if (filters.author && !article.author.name.toLowerCase().includes(filters.author.toLowerCase())) {
-      return false;
-    }
-    return true;
-  });
-};
-
-const filterStories = (stories: Story[], filters: StoryFilters): Story[] => {
-  return stories.filter(story => {
-    if (filters.type && story.type !== filters.type) return false;
-    if (filters.tags && filters.tags.length > 0 && 
-        !filters.tags.some(tag => story.tags.includes(tag))) return false;
-    if (filters.timeframe && filters.timeframe !== 'all') {
-      const now = new Date();
-      const storyDate = new Date(story.publishedAt);
-      const daysDiff = (now.getTime() - storyDate.getTime()) / (1000 * 60 * 60 * 24);
-      
-      if (filters.timeframe === 'day' && daysDiff > 1) return false;
-      if (filters.timeframe === 'week' && daysDiff > 7) return false;
-      if (filters.timeframe === 'month' && daysDiff > 30) return false;
-    }
-    return true;
-  });
-};
-
-// Mock API endpoints
-export class MockAPI {
-  // Mall sections and homepage
-  static async getMallSections(): Promise<ApiResponse<MallSection[]>> {
-    await delay(100);
-    const data = initializeDataStore();
-    return createApiResponse(data.mallSections);
-  }
-
-  static async getCommunityActivity(limit = 20): Promise<ApiResponse<ActivityItem[]>> {
-    await delay(150);
-    const data = initializeDataStore();
-    const sortedActivities = data.activities
-      .sort((a, b) => new Date(b.timestamp).getTime() - new Date(a.timestamp).getTime())
-      .slice(0, limit);
-    return createApiResponse(sortedActivities);
-  }
-
-  static async getPlatformStats(): Promise<ApiResponse<PlatformStats>> {
-    await delay(100);
-    const data = initializeDataStore();
-    return createApiResponse(data.platformStats);
-  }
-
-  // Peer Circles
-  static async getCircles(
-    filters: CircleFilters = {}, 
-    page = 1, 
-    limit = 20
-  ): Promise<PaginatedResponse<Circle>> {
-    await delay(200);
-    const data = initializeDataStore();
-    const filteredCircles = filterCircles(data.circles, filters);
-    const sortedCircles = filteredCircles.sort((a, b) => 
-      new Date(b.recentActivity).getTime() - new Date(a.recentActivity).getTime()
-    );
-    return createPaginatedResponse(sortedCircles, page, limit, filteredCircles.length);
-  }
-
-  static async getCircle(id: string): Promise<ApiResponse<Circle | null>> {
-    await delay(100);
-    const data = initializeDataStore();
-    const circle = data.circles.find(c => c.id === id);
-    return createApiResponse(circle || null);
-  }
-
-  static async joinCircle(circleId: string, userId: string): Promise<ApiResponse<{ success: boolean }>> {
-    await delay(300);
-    const data = initializeDataStore();
-    const circle = data.circles.find(c => c.id === circleId);
-    if (circle) {
-      circle.memberCount += 1;
-      // Save updated data
-      localStorage.setItem('madmall-data', JSON.stringify(data));
-    }
-    return createApiResponse({ success: !!circle });
-  }
-
-  static async leaveCircle(circleId: string, userId: string): Promise<ApiResponse<{ success: boolean }>> {
-    await delay(300);
-    const data = initializeDataStore();
-    const circle = data.circles.find(c => c.id === circleId);
-    if (circle && circle.memberCount > 0) {
-      circle.memberCount -= 1;
-      localStorage.setItem('madmall-data', JSON.stringify(data));
-    }
-    return createApiResponse({ success: !!circle });
-  }
-
-  static async createCirclePost(
-    circleId: string,
-    userId: string,
-    content: string
-  ): Promise<ApiResponse<{ post?: Post; validation: any }>> {
-    await delay(300);
-    const context: CulturalContext = {
-      primaryCulture: 'African American',
-      region: 'US',
-      language: 'English',
-      communicationStyle: 'informal_familial'
-    };
-    const validation = await culturalValidator.validateContent(content, context);
-    if (
-      validation.overallScore < 0.7 ||
-      validation.flags.some(f => f.severity === 'high' || f.severity === 'critical')
-    ) {
-      return {
-        data: { validation },
-        success: false,
-        message: 'Content failed cultural validation',
-        timestamp: new Date()
-      };
-    }
-    const data = initializeDataStore();
-    const newPost: Post = {
-      id: crypto.randomUUID(),
-      userId,
-      circleId,
-      content,
-      createdAt: new Date(),
-      likes: 0,
-      comments: 0,
-      isAnonymous: false
-    };
-    data.posts.unshift(newPost);
-    localStorage.setItem('madmall-data', JSON.stringify(data));
-    return createApiResponse({ post: newPost, validation });
-  }
-
-  static async getCirclePosts(
-    circleId: string, 
-    page = 1, 
-    limit = 20
-  ): Promise<PaginatedResponse<Post>> {
-    await delay(200);
-    const data = initializeDataStore();
-    const circlePosts = data.posts
-      .filter(post => post.circleId === circleId)
-      .sort((a, b) => new Date(b.createdAt).getTime() - new Date(a.createdAt).getTime());
-    return createPaginatedResponse(circlePosts, page, limit, circlePosts.length);
-  }
-
-  // Comedy Lounge
-  static async getComedyClips(
-    filters: ComedyFilters = {}, 
-    page = 1, 
-    limit = 20
-  ): Promise<PaginatedResponse<ComedyClip>> {
-    await delay(200);
-    const data = initializeDataStore();
-    const filteredClips = filterComedyClips(data.comedyClips, filters);
-    const sortedClips = filteredClips.sort((a, b) => b.averageReliefRating - a.averageReliefRating);
-    return createPaginatedResponse(sortedClips, page, limit, filteredClips.length);
-  }
-
-  static async getComedyClip(id: string): Promise<ApiResponse<ComedyClip | null>> {
-    await delay(100);
-    const data = initializeDataStore();
-    const clip = data.comedyClips.find(c => c.id === id);
-    return createApiResponse(clip || null);
-  }
-
-  static async getComedyCategories(): Promise<ApiResponse<string[]>> {
-    await delay(50);
-    const data = initializeDataStore();
-    const categories = [...new Set(data.comedyClips.map(clip => clip.category))];
-    return createApiResponse(categories);
-  }
-
-  // Marketplace
-  static async getProducts(
-    filters: ProductFilters = {}, 
-    page = 1, 
-    limit = 20
-  ): Promise<PaginatedResponse<Product>> {
-    await delay(200);
-    const data = initializeDataStore();
-    const filteredProducts = filterProducts(data.products, filters);
-    const sortedProducts = filteredProducts.sort((a, b) => b.rating - a.rating);
-    return createPaginatedResponse(sortedProducts, page, limit, filteredProducts.length);
-  }
-
-  static async getProduct(id: string): Promise<ApiResponse<Product | null>> {
-    await delay(100);
-    const data = initializeDataStore();
-    const product = data.products.find(p => p.id === id);
-    return createApiResponse(product || null);
-  }
-
-  static async getProductCategories(): Promise<ApiResponse<string[]>> {
-    await delay(50);
-    const data = initializeDataStore();
-    const categories = [...new Set(data.products.map(product => product.category))];
-    return createApiResponse(categories);
-  }
-
-  // Resource Hub
-  static async getArticles(
-    filters: ArticleFilters = {}, 
-    page = 1, 
-    limit = 20
-  ): Promise<PaginatedResponse<Article>> {
-    await delay(200);
-    const data = initializeDataStore();
-    const filteredArticles = filterArticles(data.articles, filters);
-    const sortedArticles = filteredArticles.sort((a, b) => 
-      new Date(b.publishedAt).getTime() - new Date(a.publishedAt).getTime()
-    );
-    return createPaginatedResponse(sortedArticles, page, limit, filteredArticles.length);
-  }
-
-  static async getArticle(id: string): Promise<ApiResponse<Article | null>> {
-    await delay(100);
-    const data = initializeDataStore();
-    const article = data.articles.find(a => a.id === id);
-    return createApiResponse(article || null);
-  }
-
-  static async getArticleCategories(): Promise<ApiResponse<string[]>> {
-    await delay(50);
-    const data = initializeDataStore();
-    const categories = [...new Set(data.articles.map(article => article.category))];
-    return createApiResponse(categories);
-  }
-
-  static async getArticleFormats(): Promise<ApiResponse<string[]>> {
-    await delay(50);
-    const data = initializeDataStore();
-    const formats = [...new Set(data.articles.map(article => article.format))];
-    return createApiResponse(formats);
-  }
-
-  static async getArticleCredibilityLevels(): Promise<ApiResponse<string[]>> {
-    await delay(50);
-    const data = initializeDataStore();
-    const levels = [...new Set(data.articles.map(article => article.credibility))];
-    return createApiResponse(levels);
-  }
-
-  // Story Booth
-  static async getStories(
-    filters: StoryFilters = {}, 
-    page = 1, 
-    limit = 20
-  ): Promise<PaginatedResponse<Story>> {
-    await delay(200);
-    const data = initializeDataStore();
-    const filteredStories = filterStories(data.stories, filters);
-    const sortedStories = filteredStories.sort((a, b) => 
-      new Date(b.publishedAt).getTime() - new Date(a.publishedAt).getTime()
-    );
-    return createPaginatedResponse(sortedStories, page, limit, filteredStories.length);
-  }
-
-  static async getStory(id: string): Promise<ApiResponse<Story | null>> {
-    await delay(100);
-    const data = initializeDataStore();
-    const story = data.stories.find(s => s.id === id);
-    return createApiResponse(story || null);
-  }
-
-  static async getStoryTags(): Promise<ApiResponse<string[]>> {
-    await delay(50);
-    const data = initializeDataStore();
-    const tags = [...new Set(data.stories.flatMap(story => story.tags))];
-    return createApiResponse(tags);
-  }
-
-  // Images
-  static async getImages(
-    category?: string,
-    page = 1,
-    limit = 20
-  ): Promise<PaginatedResponse<ImageAsset>> {
-    await delay(100);
-    const data = initializeDataStore();
-    const images = category
-      ? data.images.filter(img => img.category === category)
-      : data.images;
-    return createPaginatedResponse(images, page, limit, images.length);
-  }
-
-  // User interactions
-  static async toggleWishlist(productId: string, userId: string): Promise<ApiResponse<{ isWishlisted: boolean }>> {
-    await delay(200);
-    // In a real app, this would update user's wishlist
-    const isWishlisted = Math.random() > 0.5; // Mock toggle
-    return createApiResponse({ isWishlisted });
-  }
-
-  static async toggleBookmark(articleId: string, userId: string): Promise<ApiResponse<{ isBookmarked: boolean }>> {
-    await delay(200);
-    // In a real app, this would update user's bookmarks
-    const isBookmarked = Math.random() > 0.5; // Mock toggle
-    return createApiResponse({ isBookmarked });
-  }
-
-  static async submitReliefRating(
-    clipId: string,
-    userId: string,
-    rating: number,
-    notes?: string
-  ): Promise<ApiResponse<{ success: boolean }>> {
-    await delay(300);
-    const data = initializeDataStore();
-    const clip = data.comedyClips.find(c => c.id === clipId);
-    if (clip) {
-      // Update average relief rating using viewCount as rating count
-      clip.averageReliefRating =
-        (clip.averageReliefRating * clip.viewCount + rating) /
-        (clip.viewCount + 1);
-      clip.viewCount += 1;
-
-      // Update platform stats
-      data.platformStats.reliefRatings += 1;
-
-      // Record activity for community feed
-      const user = data.users.find(u => u.id === userId);
-      data.activities.unshift({
-        id: `activity-${Math.random().toString(36).substr(2, 9)}`,
-        type: 'relief_rating',
-        user: {
-          name: user?.name || 'Anonymous',
-          avatar: user?.avatar || '/api/placeholder/32/32'
-        },
-        content: `${user?.name || 'Someone'} rated ${clip.title} ${rating}/5`,
-        timestamp: new Date(),
-        engagement: { likes: 0, comments: 0 },
-        targetId: clip.id,
-        targetType: 'comedy-clip'
-      });
-      if (data.activities.length > 100) {
-        data.activities.pop();
-      }
-
-      // Persist changes
-      localStorage.setItem('madmall-data', JSON.stringify(data));
-    }
-    return createApiResponse({ success: !!clip });
-  }
-
-  // Search
-  static async searchAll(query: string, limit = 10): Promise<ApiResponse<{
-    circles: Circle[];
-    comedyClips: ComedyClip[];
-    products: Product[];
-    articles: Article[];
-    stories: Story[];
-  }>> {
-    await delay(300);
-    const data = initializeDataStore();
-    const lowerQuery = query.toLowerCase();
-
-    const circles = data.circles
-      .filter(c => c.name.toLowerCase().includes(lowerQuery) || 
-                   c.description.toLowerCase().includes(lowerQuery))
-      .slice(0, limit);
-
-    const comedyClips = data.comedyClips
-      .filter(c => c.title.toLowerCase().includes(lowerQuery) || 
-                   c.description.toLowerCase().includes(lowerQuery))
-      .slice(0, limit);
-
-    const products = data.products
-      .filter(p => p.name.toLowerCase().includes(lowerQuery) || 
-                   p.description.toLowerCase().includes(lowerQuery))
-      .slice(0, limit);
-
-    const articles = data.articles
-      .filter(a => a.title.toLowerCase().includes(lowerQuery) || 
-                   a.excerpt.toLowerCase().includes(lowerQuery))
-      .slice(0, limit);
-
-    const stories = data.stories
-      .filter(s => s.title.toLowerCase().includes(lowerQuery) || 
-                   s.content.toLowerCase().includes(lowerQuery))
-      .slice(0, limit);
-
-    return createApiResponse({
-      circles,
-      comedyClips,
-      products,
-      articles,
-      stories
-    });
-  }
-
-  // Utility methods
+  }
+
+  // Regenerate data and save to localStorage
+  static regenerateData(): void {
+    this.dataStore = generateBulkData();
+    localStorage.setItem('madmall-data', JSON.stringify(this.dataStore));
+    console.log('Data has been regenerated and saved to localStorage');
+  }
+
+  // Clear the in-memory data store
   static clearData(): void {
     localStorage.removeItem('madmall-data');
-    dataStore = null;
-  }
-
-  static regenerateData(): void {
-    dataStore = generateBulkData();
-    localStorage.setItem('madmall-data', JSON.stringify(dataStore));
+    this.dataStore = null;
+    console.log('Local data cleared');
+  }
+
+  // Individual API methods
+  static getUsers(): User[] {
+    this.initializeDataStore();
+    return this.dataStore?.users || [];
+  }
+
+  static getCircles(): Circle[] {
+    this.initializeDataStore();
+    return this.dataStore?.circles || [];
+  }
+
+  static getCircle(circleId: string): Circle | undefined {
+    this.initializeDataStore();
+    return this.dataStore?.circles.find(circle => circle.id === circleId);
+  }
+
+  static joinCircle(circleId: string, userId: string): void {
+    // Implement joining circle logic
+    console.log(`User ${userId} joined circle ${circleId}`);
+  }
+
+  static leaveCircle(circleId: string, userId: string): void {
+    // Implement leaving circle logic
+    console.log(`User ${userId} left circle ${circleId}`);
+  }
+
+  static createCirclePost(circleId: string, post: Post): void {
+    // Implement creating new post logic for a circle
+    console.log(`Post created in circle ${circleId}:`, post);
+  }
+
+  static getCirclePosts(circleId: string): Post[] {
+    // Return posts for a specific circle
+    return this.dataStore?.posts.filter(post => post.circleId === circleId) || [];
+  }
+
+  static getProducts(): Product[] {
+    // Implement retrieval of products
+    return [];
+  }
+
+  static getProduct(productId: string): Product | undefined {
+    // Return single product details
+    return undefined;
+  }
+
+  static getArticles(): Article[] {
+    this.initializeDataStore();
+    return this.dataStore?.articles || [];
+  }
+
+  static getArticle(articleId: string): Article | undefined {
+    this.initializeDataStore();
+    return this.dataStore?.articles.find(article => article.id === articleId);
+  }
+
+  static getStories(): Story[] {
+    this.initializeDataStore();
+    return this.dataStore?.stories || [];
+  }
+
+  static getStory(storyId: string): Story | undefined {
+    this.initializeDataStore();
+    return this.dataStore?.stories.find(story => story.id === storyId);
+  }
+
+  static getActivities(): ActivityItem[] {
+    this.initializeDataStore();
+    return this.dataStore?.activities || [];
+  }
+
+  static toggleWishlist(productId: string): void {
+    // Logic for toggling wishlist
+    console.log(`Wishlist status toggled for product ${productId}`);
+  }
+
+  static toggleBookmark(articleId: string): void {
+    // Logic for toggling bookmark
+    console.log(`Bookmark status toggled for article ${articleId}`);
+  }
+
+  static submitReliefRating(activityId: string, rating: number): void {
+    // Logic for submitting a relief rating
+    console.log(`Relief rating ${rating} submitted for activity ${activityId}`);
+  }
+
+  static searchAll(query: string): any[] {
+    // Logic for searching through data
+    console.log(`Search executed for query: ${query}`);
+    return []; // Return search results
   }
 }
 
@@ -564,7 +303,7 @@
   getMallSections: MockAPI.getMallSections,
   getCommunityActivity: MockAPI.getCommunityActivity,
   getPlatformStats: MockAPI.getPlatformStats,
-  
+
   // Circles
   getCircles: MockAPI.getCircles,
   getCircle: MockAPI.getCircle,
@@ -572,24 +311,24 @@
   leaveCircle: MockAPI.leaveCircle,
   createCirclePost: MockAPI.createCirclePost,
   getCirclePosts: MockAPI.getCirclePosts,
-  
+
   // Comedy
   getComedyClips: MockAPI.getComedyClips,
   getComedyClip: MockAPI.getComedyClip,
   getComedyCategories: MockAPI.getComedyCategories,
-  
+
   // Marketplace
   getProducts: MockAPI.getProducts,
   getProduct: MockAPI.getProduct,
   getProductCategories: MockAPI.getProductCategories,
-  
+
   // Resources
   getArticles: MockAPI.getArticles,
   getArticle: MockAPI.getArticle,
   getArticleCategories: MockAPI.getArticleCategories,
   getArticleFormats: MockAPI.getArticleFormats,
   getArticleCredibilityLevels: MockAPI.getArticleCredibilityLevels,
-  
+
   // Stories
   getStories: MockAPI.getStories,
   getStory: MockAPI.getStory,
@@ -602,11 +341,16 @@
   toggleWishlist: MockAPI.toggleWishlist,
   toggleBookmark: MockAPI.toggleBookmark,
   submitReliefRating: MockAPI.submitReliefRating,
-  
+
   // Search
   searchAll: MockAPI.searchAll,
-  
+
   // Utility
   clearData: MockAPI.clearData,
-  regenerateData: MockAPI.regenerateData
+  regenerateData: MockAPI.regenerateData,
+};
+
+// Export the initialization method
+export const initializeMockApi = () => {
+  MockAPI.initializeDataStore();
 };