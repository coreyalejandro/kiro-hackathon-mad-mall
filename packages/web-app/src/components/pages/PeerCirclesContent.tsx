'use client';

import { useEffect, useState } from 'react';
import { Container, Header, ContentLayout } from '@cloudscape-design/components';
<<<<<<< HEAD
import { api } from '@/lib/mock-api';
import { Circle } from '@/lib/types';
=======
import { CirclesGrid } from '@/components/ui';
>>>>>>> 8f6c65e8

export function PeerCirclesContent() {
  const [circles, setCircles] = useState<Circle[]>([]);

  useEffect(() => {
    api.getCircles().then(res => setCircles(res.data));
  }, []);

  return (
    <ContentLayout
      header={
        <Header
          variant="h1"
          description="Connect with supportive peer groups and communities"
        >
          Peer Circles
        </Header>
      }
    >
      <Container>
        <div className="hero-section hero-contained">
          <div className="hero-container">
            <div className="hero-main-grid">
              <div className="hero-content">
                <div className="hero-page-name">Support Networks</div>
                <h1 className="hero-title">Peer Circles</h1>
                <p className="hero-subtitle">
                  Find your community and connect with others who understand your journey.
                </p>
                <div className="hero-cta-group">
                  <button className="hero-cta hero-cta-primary">
                    <span className="hero-cta-icon">👥</span>
                    Join a Circle
                  </button>
                  <button className="hero-cta hero-cta-secondary">
                    <span className="hero-cta-icon">➕</span>
                    Create Circle
                  </button>
                </div>
              </div>
              <div className="hero-visual-container">
                <div className="hero-image-container">
                  <div className="hero-image-layer hero-image-main">
                    <div className="hero-default-content">
                      <div className="hero-default-icon">🤝</div>
                      <div className="hero-default-text">
                        Supportive<br />Communities
                      </div>
                    </div>
                  </div>
                </div>
              </div>
            </div>
          </div>
        </div>
        <div>
          <h2>Featured Circles</h2>
          <ul>
            {circles.slice(0, 5).map(c => (
              <li key={c.id}>{c.name}</li>
            ))}
          </ul>
        </div>
      </Container>
      <CirclesGrid />
    </ContentLayout>
  );
}<|MERGE_RESOLUTION|>--- conflicted
+++ resolved
@@ -2,19 +2,12 @@
 
 import { useEffect, useState } from 'react';
 import { Container, Header, ContentLayout } from '@cloudscape-design/components';
-<<<<<<< HEAD
-import { api } from '@/lib/mock-api';
-import { Circle } from '@/lib/types';
-=======
-import { CirclesGrid } from '@/components/ui';
->>>>>>> 8f6c65e8
+import { CirclesGrid } from '@/components/ui'; // Importing CirclesGrid for displaying circles
+import type { Circle } from '@/lib/types'; // Ensuring Circle type is imported
+import { useCircles } from '@/lib/queries'; // Fetching circles via a custom hook
 
 export function PeerCirclesContent() {
-  const [circles, setCircles] = useState<Circle[]>([]);
-
-  useEffect(() => {
-    api.getCircles().then(res => setCircles(res.data));
-  }, []);
+  const { data: circles = [] } = useCircles(); // Using custom hook to fetch circles data
 
   return (
     <ContentLayout
@@ -48,31 +41,20 @@
                   </button>
                 </div>
               </div>
-              <div className="hero-visual-container">
-                <div className="hero-image-container">
-                  <div className="hero-image-layer hero-image-main">
-                    <div className="hero-default-content">
-                      <div className="hero-default-icon">🤝</div>
-                      <div className="hero-default-text">
-                        Supportive<br />Communities
-                      </div>
-                    </div>
-                  </div>
-                </div>
-              </div>
             </div>
           </div>
         </div>
-        <div>
-          <h2>Featured Circles</h2>
-          <ul>
-            {circles.slice(0, 5).map(c => (
-              <li key={c.id}>{c.name}</li>
-            ))}
-          </ul>
+
+        {/* Display the circles using CirclesGrid */}
+        <div className="circles-section">
+          <h2>Available Peer Circles</h2>
+          {circles.length > 0 ? (
+            <CirclesGrid circles={circles} /> // Pass circles to CirclesGrid component
+          ) : (
+            <p>No peer circles available at this time. Please check back later.</p>
+          )}
         </div>
       </Container>
-      <CirclesGrid />
     </ContentLayout>
   );
 }