'use client';

import { useEffect, useState } from 'react';
import { Container, Header, ContentLayout } from '@cloudscape-design/components';
<<<<<<< HEAD
import { StoryUploader } from '@/components/stories/StoryUploader';
import { StoryList } from '@/components/stories/StoryList';
=======
import { api } from '@/lib/mock-api';
import { Story } from '@/lib/types';
>>>>>>> efb528f5

export function StoryBoothContent() {
  const [stories, setStories] = useState<Story[]>([]);

  useEffect(() => {
    api.getStories().then(res => setStories(res.data));
  }, []);

  return (
    <ContentLayout
      header={
        <Header
          variant="h1"
          description="Share and discover inspiring personal stories"
        >
          Story Booth
        </Header>
      }
    >
      <Container>
        <div className="hero-section hero-contained">
          <div className="hero-container">
            <div className="hero-main-grid">
              <div className="hero-content">
                <div className="hero-page-name">Personal Narratives</div>
                <h1 className="hero-title">Story Booth</h1>
                <p className="hero-subtitle">
                  Share your journey and be inspired by the stories of others in our community.
                </p>
                <div className="hero-cta-group">
                  <button className="hero-cta hero-cta-primary">
                    <span className="hero-cta-icon">📖</span>
                    Read Stories
                  </button>
                  <button className="hero-cta hero-cta-secondary">
                    <span className="hero-cta-icon">✍️</span>
                    Share Your Story
                  </button>
                </div>
              </div>
              <div className="hero-visual-container">
                <div className="hero-image-container">
                  <div className="hero-image-layer hero-image-main">
                    <div className="hero-default-content">
                      <div className="hero-default-icon">📚</div>
                      <div className="hero-default-text">
                        Personal<br />Stories
                      </div>
                    </div>
                  </div>
                </div>
              </div>
            </div>
          </div>
        </div>
        <div>
          <h2>Recent Stories</h2>
          <ul>
            {stories.slice(0, 5).map(s => (
              <li key={s.id}>{s.title}</li>
            ))}
          </ul>
        </div>
      </Container>
      <StoryUploader />
      <StoryList />
    </ContentLayout>
  );
}<|MERGE_RESOLUTION|>--- conflicted
+++ resolved
@@ -2,13 +2,10 @@
 
 import { useEffect, useState } from 'react';
 import { Container, Header, ContentLayout } from '@cloudscape-design/components';
-<<<<<<< HEAD
 import { StoryUploader } from '@/components/stories/StoryUploader';
 import { StoryList } from '@/components/stories/StoryList';
-=======
 import { api } from '@/lib/mock-api';
 import { Story } from '@/lib/types';
->>>>>>> efb528f5
 
 export function StoryBoothContent() {
   const [stories, setStories] = useState<Story[]>([]);
@@ -64,6 +61,7 @@
             </div>
           </div>
         </div>
+
         <div>
           <h2>Recent Stories</h2>
           <ul>
@@ -73,6 +71,7 @@
           </ul>
         </div>
       </Container>
+
       <StoryUploader />
       <StoryList />
     </ContentLayout>
