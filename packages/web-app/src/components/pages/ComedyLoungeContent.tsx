--- conflicted
+++ resolved
@@ -2,26 +2,14 @@
 
 import { useEffect, useState } from 'react';
 import { Container, Header, ContentLayout } from '@cloudscape-design/components';
-<<<<<<< HEAD
-import { api } from '@/lib/mock-api';
-import { ComedyClip } from '@/lib/types';
-
-export function ComedyLoungeContent() {
-  const [clips, setClips] = useState<ComedyClip[]>([]);
-
-  useEffect(() => {
-    api.getComedyClips().then(res => setClips(res.data));
-  }, []);
-=======
-import { useState } from 'react';
 import { useComedyClips, useSubmitReliefRating } from '@/lib/queries';
 import type { ComedyClip } from '@/lib/types';
 
 export function ComedyLoungeContent() {
-  const { data: clips } = useComedyClips();
+  const { data: clips = [] } = useComedyClips(); // Using the custom hook to fetch clips
   const [currentClip, setCurrentClip] = useState<ComedyClip | null>(null);
   const [showRating, setShowRating] = useState(false);
-  const submitRating = useSubmitReliefRating();
+  const submitRating = useSubmitReliefRating(); // Custom hook for submitting ratings
 
   const handleRate = (rating: number) => {
     if (currentClip) {
@@ -30,7 +18,6 @@
       setShowRating(false);
     }
   };
->>>>>>> 8f6c65e8
 
   return (
     <ContentLayout
@@ -67,92 +54,47 @@
               <div className="hero-visual-container">
                 <div className="hero-image-container">
                   <div className="hero-image-layer hero-image-main">
-                    <div className="hero-default-content">
-                      <div className="hero-default-icon">🎪</div>
-                      <div className="hero-default-text">
-                        Laughter<br />& Joy
-                      </div>
-                    </div>
+                    {/* Optional: Placeholder for the main image, you can add a specific image component here */}
                   </div>
                 </div>
               </div>
             </div>
+
+            {/* Display clips if available */}
+            <div className="clips-container">
+              {clips.length > 0 ? (
+                clips.map((clip) => (
+                  <div key={clip.id} className="clip">
+                    <h2>{clip.title}</h2>
+                    <p>{clip.description}</p>
+                    <button onClick={() => {
+                      setCurrentClip(clip);
+                      setShowRating(true);
+                    }}>
+                      Rate This Clip
+                    </button>
+                  </div>
+                ))
+              ) : (
+                <p>No clips available at the moment.</p>
+              )}
+            </div>
+
+            {/* Rating Modal or UI could be implemented here based on showRating */}
+            {showRating && currentClip && (
+              <div className="rating-modal">
+                <h2>Rate {currentClip.title}</h2>
+                <div>
+                  <button onClick={() => handleRate(1)}>😞</button>
+                  <button onClick={() => handleRate(3)}>😐</button>
+                  <button onClick={() => handleRate(5)}>😄</button>
+                </div>
+                <button onClick={() => setShowRating(false)}>Close</button>
+              </div>
+            )}
           </div>
         </div>
-        <div>
-          <h2>Top Clips</h2>
-          <ul>
-            {clips.slice(0, 5).map(c => (
-              <li key={c.id}>{c.title}</li>
-            ))}
-          </ul>
-        </div>
       </Container>
-
-      <Container>
-        {clips ? (
-          <div className="grid grid-cols-1 sm:grid-cols-2 md:grid-cols-3 gap-4">
-            {clips.data.map(clip => (
-              <div
-                key={clip.id}
-                className="cursor-pointer"
-                onClick={() => {
-                  setCurrentClip(clip);
-                  setShowRating(false);
-                }}
-              >
-                <img
-                  src={clip.thumbnailUrl}
-                  alt={clip.title}
-                  className="w-full h-auto rounded"
-                />
-                <div className="mt-2 font-semibold">{clip.title}</div>
-              </div>
-            ))}
-          </div>
-        ) : (
-          <div>Loading clips...</div>
-        )}
-      </Container>
-
-      {currentClip && (
-        <div className="fixed inset-0 bg-black bg-opacity-75 flex items-center justify-center z-50">
-          <div className="bg-white p-4 rounded max-w-2xl w-full">
-            <video
-              src={currentClip.videoUrl}
-              controls
-              autoPlay
-              className="w-full"
-              onEnded={() => setShowRating(true)}
-            />
-            {showRating && (
-              <div className="mt-4">
-                <p className="mb-2">How much relief did this clip provide?</p>
-                <div className="flex gap-2">
-                  {[1, 2, 3, 4, 5].map(n => (
-                    <button
-                      key={n}
-                      className="px-3 py-1 border rounded"
-                      onClick={() => handleRate(n)}
-                    >
-                      {n}
-                    </button>
-                  ))}
-                </div>
-              </div>
-            )}
-            <button
-              className="mt-4 text-sm text-gray-600"
-              onClick={() => {
-                setCurrentClip(null);
-                setShowRating(false);
-              }}
-            >
-              Close
-            </button>
-          </div>
-        </div>
-      )}
     </ContentLayout>
   );
 }