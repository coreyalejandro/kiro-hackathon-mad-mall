'use client';

<<<<<<< HEAD
import { useEffect, useState } from 'react';
import { Container, Header, ContentLayout } from '@cloudscape-design/components';
import { api } from '@/lib/mock-api';
import { Article } from '@/lib/types';

export function ResourceHubContent() {
  const [articles, setArticles] = useState<Article[]>([]);

  useEffect(() => {
    api.getArticles().then(res => setArticles(res.data));
  }, []);
=======
import { useState } from 'react';
import Link from 'next/link';
import {
  Container,
  Header,
  ContentLayout,
  SpaceBetween,
  Select,
  Spinner,
} from '@cloudscape-design/components';
import {
  useArticles,
  useArticleCategories,
  useArticleFormats,
  useArticleCredibilityLevels,
} from '@/lib/queries';

export function ResourceHubContent() {
  const [topic, setTopic] = useState<string | null>(null);
  const [format, setFormat] = useState<string | null>(null);
  const [credibility, setCredibility] = useState<string | null>(null);

  const { data, isLoading } = useArticles({
    category: topic || undefined,
    format: format || undefined,
    credibility: credibility || undefined,
  });

  const { data: categoriesData } = useArticleCategories();
  const { data: formatsData } = useArticleFormats();
  const { data: credibilityData } = useArticleCredibilityLevels();

  const categoryOptions = (categoriesData?.data || []).map((c) => ({ label: c, value: c }));
  const formatOptions = (formatsData?.data || []).map((f) => ({ label: f, value: f }));
  const credibilityOptions = (credibilityData?.data || []).map((c) => ({ label: c, value: c }));
>>>>>>> 8f6c65e8

  return (
    <ContentLayout
      header={
        <Header
          variant="h1"
          description="Access mental health resources and wellness tools"
        >
          Resource Hub
        </Header>
      }
    >
      <Container>
        <div className="hero-section hero-contained">
          <div className="hero-container">
            <div className="hero-main-grid">
              <div className="hero-content">
                <div className="hero-page-name">Wellness Resources</div>
                <h1 className="hero-title">Resource Hub</h1>
                <p className="hero-subtitle">
                  Access curated mental health resources, tools, and professional support.
                </p>
                <div className="hero-cta-group">
                  <button className="hero-cta hero-cta-primary">
                    <span className="hero-cta-icon">📋</span>
                    Browse Resources
                  </button>
                  <button className="hero-cta hero-cta-secondary">
                    <span className="hero-cta-icon">🔍</span>
                    Find Help
                  </button>
                </div>
              </div>
              <div className="hero-visual-container">
                <div className="hero-image-container">
                  <div className="hero-image-layer hero-image-main">
                    <div className="hero-default-content">
                      <div className="hero-default-icon">🧠</div>
                      <div className="hero-default-text">
                        Mental Health<br />Resources
                      </div>
                    </div>
                  </div>
                </div>
              </div>
            </div>
          </div>
        </div>
        <div>
          <h2>Latest Articles</h2>
          <ul>
            {articles.slice(0, 5).map(a => (
              <li key={a.id}>{a.title}</li>
            ))}
          </ul>
        </div>
      </Container>

      <Container>
        <SpaceBetween size="l">
          <SpaceBetween direction="horizontal" size="s">
            <Select
              placeholder="Topic"
              selectedOption={topic ? { label: topic, value: topic } : null}
              onChange={({ detail }) => setTopic(detail.selectedOption?.value || null)}
              options={categoryOptions}
            />
            <Select
              placeholder="Format"
              selectedOption={format ? { label: format, value: format } : null}
              onChange={({ detail }) => setFormat(detail.selectedOption?.value || null)}
              options={formatOptions}
            />
            <Select
              placeholder="Credibility"
              selectedOption={credibility ? { label: credibility, value: credibility } : null}
              onChange={({ detail }) => setCredibility(detail.selectedOption?.value || null)}
              options={credibilityOptions}
            />
          </SpaceBetween>

          {isLoading ? (
            <Spinner />
          ) : (
            <SpaceBetween size="m">
              {(data?.data || []).map((article) => (
                <div key={article.id}>
                  <h3>
                    <Link href={`/resources/${article.id}`}>{article.title}</Link>
                  </h3>
                  <p>{article.excerpt}</p>
                </div>
              ))}
            </SpaceBetween>
          )}
        </SpaceBetween>
      </Container>
    </ContentLayout>
  );
}<|MERGE_RESOLUTION|>--- conflicted
+++ resolved
@@ -1,18 +1,5 @@
 'use client';
 
-<<<<<<< HEAD
-import { useEffect, useState } from 'react';
-import { Container, Header, ContentLayout } from '@cloudscape-design/components';
-import { api } from '@/lib/mock-api';
-import { Article } from '@/lib/types';
-
-export function ResourceHubContent() {
-  const [articles, setArticles] = useState<Article[]>([]);
-
-  useEffect(() => {
-    api.getArticles().then(res => setArticles(res.data));
-  }, []);
-=======
 import { useState } from 'react';
 import Link from 'next/link';
 import {
@@ -22,6 +9,7 @@
   SpaceBetween,
   Select,
   Spinner,
+  Button,
 } from '@cloudscape-design/components';
 import {
   useArticles,
@@ -29,13 +17,14 @@
   useArticleFormats,
   useArticleCredibilityLevels,
 } from '@/lib/queries';
+import type { Article } from '@/lib/types'; // Ensure Article type is imported
 
 export function ResourceHubContent() {
   const [topic, setTopic] = useState<string | null>(null);
   const [format, setFormat] = useState<string | null>(null);
   const [credibility, setCredibility] = useState<string | null>(null);
 
-  const { data, isLoading } = useArticles({
+  const { data: articles, isLoading } = useArticles({
     category: topic || undefined,
     format: format || undefined,
     credibility: credibility || undefined,
@@ -47,104 +36,64 @@
 
   const categoryOptions = (categoriesData?.data || []).map((c) => ({ label: c, value: c }));
   const formatOptions = (formatsData?.data || []).map((f) => ({ label: f, value: f }));
-  const credibilityOptions = (credibilityData?.data || []).map((c) => ({ label: c, value: c }));
->>>>>>> 8f6c65e8
+  const credibilityOptions = (credibilityData?.data || []).map((level) => ({
+    label: level,
+    value: level,
+  }));
 
   return (
     <ContentLayout
       header={
         <Header
           variant="h1"
-          description="Access mental health resources and wellness tools"
+          description="Your resource hub for accessing articles related to various topics."
         >
           Resource Hub
         </Header>
       }
     >
       <Container>
-        <div className="hero-section hero-contained">
-          <div className="hero-container">
-            <div className="hero-main-grid">
-              <div className="hero-content">
-                <div className="hero-page-name">Wellness Resources</div>
-                <h1 className="hero-title">Resource Hub</h1>
-                <p className="hero-subtitle">
-                  Access curated mental health resources, tools, and professional support.
-                </p>
-                <div className="hero-cta-group">
-                  <button className="hero-cta hero-cta-primary">
-                    <span className="hero-cta-icon">📋</span>
-                    Browse Resources
-                  </button>
-                  <button className="hero-cta hero-cta-secondary">
-                    <span className="hero-cta-icon">🔍</span>
-                    Find Help
-                  </button>
-                </div>
-              </div>
-              <div className="hero-visual-container">
-                <div className="hero-image-container">
-                  <div className="hero-image-layer hero-image-main">
-                    <div className="hero-default-content">
-                      <div className="hero-default-icon">🧠</div>
-                      <div className="hero-default-text">
-                        Mental Health<br />Resources
-                      </div>
-                    </div>
-                  </div>
-                </div>
-              </div>
-            </div>
-          </div>
-        </div>
-        <div>
-          <h2>Latest Articles</h2>
-          <ul>
-            {articles.slice(0, 5).map(a => (
-              <li key={a.id}>{a.title}</li>
-            ))}
-          </ul>
-        </div>
-      </Container>
-
-      <Container>
         <SpaceBetween size="l">
-          <SpaceBetween direction="horizontal" size="s">
+          <div>
             <Select
-              placeholder="Topic"
-              selectedOption={topic ? { label: topic, value: topic } : null}
-              onChange={({ detail }) => setTopic(detail.selectedOption?.value || null)}
+              selectedOption={{ label: topic || 'Select category', value: topic }}
+              onChange={({ detail }) => setTopic(detail.selectedOption.value)}
               options={categoryOptions}
             />
             <Select
-              placeholder="Format"
-              selectedOption={format ? { label: format, value: format } : null}
-              onChange={({ detail }) => setFormat(detail.selectedOption?.value || null)}
+              selectedOption={{ label: format || 'Select format', value: format }}
+              onChange={({ detail }) => setFormat(detail.selectedOption.value)}
               options={formatOptions}
             />
             <Select
-              placeholder="Credibility"
-              selectedOption={credibility ? { label: credibility, value: credibility } : null}
-              onChange={({ detail }) => setCredibility(detail.selectedOption?.value || null)}
+              selectedOption={{ label: credibility || 'Select credibility level', value: credibility }}
+              onChange={({ detail }) => setCredibility(detail.selectedOption.value)}
               options={credibilityOptions}
             />
-          </SpaceBetween>
+          </div>
+          <Button onClick={() => { setTopic(null); setFormat(null); setCredibility(null); }}>
+            Clear Filters
+          </Button>
+        </SpaceBetween>
 
-          {isLoading ? (
-            <Spinner />
-          ) : (
-            <SpaceBetween size="m">
-              {(data?.data || []).map((article) => (
-                <div key={article.id}>
-                  <h3>
-                    <Link href={`/resources/${article.id}`}>{article.title}</Link>
-                  </h3>
-                  <p>{article.excerpt}</p>
+        {isLoading ? (
+          <Spinner />
+        ) : (
+          <div className="articles-list">
+            {articles && articles.length > 0 ? (
+              articles.map((article: Article) => (
+                <div key={article.id} className="article-card">
+                  <h2>
+                    <Link href={`/articles/${article.id}`}>{article.title}</Link>
+                  </h2>
+                  <p>{article.description}</p>
                 </div>
-              ))}
-            </SpaceBetween>
-          )}
-        </SpaceBetween>
+              ))
+            ) : (
+              <p>No articles found for the selected filters.</p>
+            )}
+          </div>
+        )}
       </Container>
     </ContentLayout>
   );
